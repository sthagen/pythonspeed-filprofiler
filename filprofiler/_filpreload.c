#include "Python.h"
#include "code.h"
#include "object.h"
#ifndef _GNU_SOURCE
#define _GNU_SOURCE
#endif
#include "frameobject.h"
#include <dlfcn.h>
#include <pthread.h>
#include <stdint.h>
#include <stdio.h>
#include <sys/mman.h>

// Macro to create the publicly exposed symbol:
#ifdef __APPLE__
#define SYMBOL_PREFIX(func) reimplemented_##func
#else
#define SYMBOL_PREFIX(func) func
#endif

// Macro to get the underlying function being wrapped:
#ifdef __APPLE__
#define REAL_IMPL(func) func
#elif __linux__
#define REAL_IMPL(func) _rjem_##func
#endif

#define likely(x) __builtin_expect(!!(x), 1)
#define unlikely(x) __builtin_expect(!!(x), 0)

// Underlying APIs we're wrapping:
static void *(*underlying_real_mmap)(void *addr, size_t length, int prot,
                                     int flags, int fd, off_t offset) = 0;
static int (*underlying_real_munmap)(void *addr, size_t length) = 0;
static int (*underlying_real_pthread_create)(pthread_t *thread,
                                             const pthread_attr_t *attr,
                                             void *(*start_routine)(void *),
                                             void *arg) = 0;

// Used on Linux to implement these APIs:
extern void *_rjem_malloc(size_t length);
extern void *_rjem_calloc(size_t nmemb, size_t length);
extern void *_rjem_realloc(void *addr, size_t length);
extern void _rjem_free(void *addr);
extern void *_rjem_aligned_alloc(size_t alignment, size_t size);
extern size_t _rjem_malloc_usable_size(void *ptr);
extern int _rjem_posix_memalign(void **memptr, size_t alignment, size_t size);

// Note whether we've been initialized yet or not:
static int initialized = 0;

// ID of Python code object extra data:
static Py_ssize_t extra_code_index = -1;

#ifdef __APPLE__
#include "interpose.h"
static pthread_key_t will_i_be_reentrant;
static pthread_once_t will_i_be_reentrant_once = PTHREAD_ONCE_INIT;

static void make_pthread_key() {
  pthread_key_create(&will_i_be_reentrant, (void *)0);
}

static inline uint64_t am_i_reentrant() {
  (void)pthread_once(&will_i_be_reentrant_once, make_pthread_key);
  return (int)pthread_getspecific(will_i_be_reentrant);
}

static inline void set_will_i_be_reentrant(uint64_t i) {
  pthread_setspecific(will_i_be_reentrant, (void *)i);
}
#elif __linux__
#include <sys/syscall.h>
static _Thread_local int will_i_be_reentrant = 0;

static inline int am_i_reentrant() { return will_i_be_reentrant; }

static inline void set_will_i_be_reentrant(int i) { will_i_be_reentrant = i; }
#endif

// Return whether to pass malloc() etc. to Rust tracking code.
// Will be true if all conditions are true:
//
// 1. The shared library constructor is initialized; always true after that.
// 2. This isn't a reentrant call: we don't want to track memory allocations
//    triggered by the Rust tracking code, as that will result in infinite
//    recursion.
//
// The Rust code will do an additional check to see if allocations are being
// tracked.
static inline int should_track_memory() {
  return (likely(initialized) && !am_i_reentrant());
}

// Current thread's Python state:
static _Thread_local PyFrameObject *current_frame = NULL;

// The file and function name responsible for an allocation.
struct FunctionLocation {
  const char *filename;
  Py_ssize_t filename_length;
  const char *function_name;
  Py_ssize_t function_name_length;
};

static void __attribute__((constructor)) constructor() {
  if (initialized) {
    return;
  }

#ifdef __linux__
  // Ensure jemalloc is initialized as early as possible. If jemalloc is
  // initialized via mmap() -> Rust triggering allocation, it deadlocks because
  // jemalloc uses mmap to get more memory!
  _rjem_malloc(1);
#endif

  if (sizeof((void *)0) != sizeof((size_t)0)) {
    fprintf(stderr, "BUG: expected size of size_t and void* to be the same.\n");
    exit(1);
  }

  underlying_real_mmap = dlsym(RTLD_NEXT, "mmap");
  if (!underlying_real_mmap) {
    fprintf(stderr, "Couldn't load mmap(): %s\n", dlerror());
    exit(1);
  }
  underlying_real_munmap = dlsym(RTLD_NEXT, "munmap");
  if (!underlying_real_munmap) {
    fprintf(stderr, "Couldn't load munmap(): %s\n", dlerror());
    exit(1);
  }
  underlying_real_pthread_create = dlsym(RTLD_NEXT, "pthread_create");
  if (!underlying_real_pthread_create) {
    fprintf(stderr, "Couldn't load pthread_create(): %s\n", dlerror());
    exit(1);
  }

  initialized = 1;
  unsetenv("LD_PRELOAD");
  // This seems to break things... revisit at some point.
  // unsetenv("DYLD_INSERT_LIBRARIES");
}

// Implemented in the Rust library:
extern void pymemprofile_start_call(uint16_t parent_line_number,
                                    struct FunctionLocation *loc,
                                    uint16_t line_number);
extern void pymemprofile_finish_call();
extern void pymemprofile_new_line_number(uint16_t line_number);
extern void pymemprofile_start_tracking(const char *path);
extern void pymemprofile_stop_tracking();
extern void pymemprofile_dump_peak_to_flamegraph(const char *path);
extern void pymemprofile_add_allocation(size_t address, size_t length,
                                        uint16_t line_number);
extern void pymemprofile_free_allocation(size_t address);
extern void pymemprofile_add_anon_mmap(size_t address, size_t length,
                                       uint16_t line_number);
extern void pymemprofile_free_anon_mmap(size_t address, size_t length);
extern void *pymemprofile_get_current_callstack();
extern void pymemprofile_set_current_callstack(void *callstack);
extern void pymemprofile_clear_current_callstack();

static void start_call(struct FunctionLocation *loc, uint16_t line_number) {
  if (should_track_memory()) {
    set_will_i_be_reentrant(1);
    uint16_t parent_line_number = 0;
    if (current_frame != NULL && current_frame->f_back != NULL) {
      PyFrameObject *f = current_frame->f_back;
      parent_line_number = PyCode_Addr2Line(f->f_code, f->f_lasti);
    }
    pymemprofile_start_call(parent_line_number, loc, line_number);
    set_will_i_be_reentrant(0);
  }
}

static void finish_call() {
  if (should_track_memory()) {
    set_will_i_be_reentrant(1);
    pymemprofile_finish_call();
    set_will_i_be_reentrant(0);
  }
}

/// Callback functions for the Python tracing API (PyEval_SetProfile).
__attribute__((visibility("hidden"))) int
fil_tracer(PyObject *obj, PyFrameObject *frame, int what, PyObject *arg) {
  switch (what) {
  case PyTrace_CALL:
    // Store the current frame, so malloc() can look up line number:
    current_frame = frame;

    /*
      We want an efficient identifier for filename+fuction name. So we:

      1. Incref the two string objects so they never get GC'ed.
      2. Store references to the corresponding UTF8 strings on the code object
         as extra info.

      The pointer address of the resulting struct can be used as an
      identifier.
    */
    struct FunctionLocation *loc = NULL;
    assert(extra_code_index != -1);
    _PyCode_GetExtra((PyObject *)frame->f_code, extra_code_index,
                     (void **)&loc);
    if (loc == NULL) {
      // Ensure the two string never get garbage collected;
      Py_INCREF(frame->f_code->co_filename);
      Py_INCREF(frame->f_code->co_name);
      loc = REAL_IMPL(malloc)(sizeof(struct FunctionLocation));
      loc->filename = PyUnicode_AsUTF8AndSize(frame->f_code->co_filename,
                                              &loc->filename_length);
      loc->function_name = PyUnicode_AsUTF8AndSize(frame->f_code->co_name,
                                                   &loc->function_name_length);
      _PyCode_SetExtra((PyObject *)frame->f_code, extra_code_index,
                       (void *)loc);
    }
    start_call(loc, frame->f_lineno);
    break;
  case PyTrace_RETURN:
    finish_call();
    // We're done with this frame, so set the parent frame:
    current_frame = frame->f_back;
    break;
  default:
    break;
  }
  return 0;
}

// *** APIs called by Python ***

/// Called after Python gets going, allowing us to call some necessary Python
/// APIs.
__attribute__((visibility("default"))) void fil_initialize_from_python() {
  extra_code_index = _PyEval_RequestCodeExtraIndex(NULL);
}

/// Start memory tracing.
__attribute__((visibility("default"))) void
<<<<<<< HEAD
fil_start_tracking(const char *default_path) {
=======
fil_start_tracing() {
  tracking_allocations = 1;
}

/// Clear previous allocations;
__attribute__((visibility("default"))) void
fil_reset(const char *default_path) {
>>>>>>> be580f71
  set_will_i_be_reentrant(1);
  pymemprofile_start_tracking(default_path);
  set_will_i_be_reentrant(0);
}

/// End memory tracing.
__attribute__((visibility("default"))) void fil_stop_tracking() {
  pymemprofile_stop_tracking();
}

/// Register the C level Python tracer for the current thread.
__attribute__((visibility("default"))) void register_fil_tracer() {
  // C threads inherit their callstack from the creating Python thread. That's
  // fine. However, if a tracer is being registered, that means this is not a
  // pure C thread, it's a new Python thread with its own callstack.
  pymemprofile_clear_current_callstack();
  // We use 123 as a marker object for tests.
  PyEval_SetProfile(fil_tracer, PyLong_FromLong(123));
}

/// Dump the current peak memory usage to disk.
__attribute__((visibility("default"))) void
fil_dump_peak_to_flamegraph(const char *path) {
  // This maybe called after we're done, when will_i_be_reentrant is permanently
  // set to 1, or might be called mid-way through code run. Either way we want
  // to prevent reentrant malloc() calls, but we want to run regardless.
  int current_reentrant_status = am_i_reentrant();
  set_will_i_be_reentrant(1);
  pymemprofile_dump_peak_to_flamegraph(path);
  set_will_i_be_reentrant(current_reentrant_status);
}

// *** End APIs called by Python ***

static void add_allocation(size_t address, size_t size) {
  uint16_t line_number = 0;
  PyFrameObject *f = current_frame;
  if (f != NULL) {
    line_number = PyCode_Addr2Line(f->f_code, f->f_lasti);
  }
  pymemprofile_add_allocation(address, size, line_number);
}

static void add_anon_mmap(size_t address, size_t size) {
  uint16_t line_number = 0;
  PyFrameObject *f = current_frame;
  if (f != NULL) {
    line_number = PyCode_Addr2Line(f->f_code, f->f_lasti);
  }
  pymemprofile_add_anon_mmap(address, size, line_number);
}

// Override memory-allocation functions:
__attribute__((visibility("default"))) void *
SYMBOL_PREFIX(malloc)(size_t size) {
  void *result = REAL_IMPL(malloc)(size);
  if (should_track_memory()) {
    set_will_i_be_reentrant(1);
    add_allocation((size_t)result, size);
    set_will_i_be_reentrant(0);
  }
  return result;
}

__attribute__((visibility("default"))) void *
SYMBOL_PREFIX(calloc)(size_t nmemb, size_t size) {
  void *result = REAL_IMPL(calloc)(nmemb, size);
  size_t allocated = nmemb * size;
  if (should_track_memory()) {
    set_will_i_be_reentrant(1);
    add_allocation((size_t)result, allocated);
    set_will_i_be_reentrant(0);
  }
  return result;
}

__attribute__((visibility("default"))) void *
SYMBOL_PREFIX(realloc)(void *addr, size_t size) {
  void *result = REAL_IMPL(realloc)(addr, size);
  if (should_track_memory()) {
    set_will_i_be_reentrant(1);
    // Sometimes you'll get same address, so if we did add first and then
    // removed, it would remove the entry erroneously.
    pymemprofile_free_allocation((size_t)addr);
    add_allocation((size_t)result, size);
    set_will_i_be_reentrant(0);
  }
  return result;
}

__attribute__((visibility("default"))) int
SYMBOL_PREFIX(posix_memalign)(void **memptr, size_t alignment, size_t size) {
  int result = REAL_IMPL(posix_memalign)(memptr, alignment, size);
  if (!result && should_track_memory()) {
    set_will_i_be_reentrant(1);
    add_allocation((size_t)*memptr, size);
    set_will_i_be_reentrant(0);
  }
  return result;
}

__attribute__((visibility("default"))) void SYMBOL_PREFIX(free)(void *addr) {
  REAL_IMPL(free)(addr);
  if (should_track_memory()) {
    set_will_i_be_reentrant(1);
    pymemprofile_free_allocation((size_t)addr);
    set_will_i_be_reentrant(0);
  }
}

__attribute__((visibility("default"))) void *
SYMBOL_PREFIX(mmap)(void *addr, size_t length, int prot, int flags, int fd,
                    off_t offset) {
  if (unlikely(!initialized)) {
#ifdef __APPLE__
    return mmap(addr, length, prot, flags, fd, offset);
#else
    return (void *)syscall(SYS_mmap, addr, length, prot, flags, fd, offset);
#endif
  }

  void *result = underlying_real_mmap(addr, length, prot, flags, fd, offset);

  // For now we only track anonymous mmap()s:
  if (result != MAP_FAILED && (flags & MAP_ANONYMOUS) &&
      should_track_memory()) {
    set_will_i_be_reentrant(1);
    add_anon_mmap((size_t)result, length);
    set_will_i_be_reentrant(0);
  }
  return result;
}

__attribute__((visibility("default"))) int
SYMBOL_PREFIX(munmap)(void *addr, size_t length) {
  if (unlikely(!initialized)) {
#ifdef __APPLE__
    return munmap(addr, length);
#else
    return syscall(SYS_munmap, addr, length);
#endif
  }

  int result = underlying_real_munmap(addr, length);
  if (result != -1 && should_track_memory()) {
    set_will_i_be_reentrant(1);
    pymemprofile_free_anon_mmap(result, length);
    set_will_i_be_reentrant(0);
  }
  return result;
}

// Old glibc that conda uses doesn't support aligned_alloc()
#ifndef FIL_SKIP_ALIGNED_ALLOC
__attribute__((visibility("default"))) void *
SYMBOL_PREFIX(aligned_alloc)(size_t alignment, size_t size) {
  void *result = REAL_IMPL(aligned_alloc)(alignment, size);

  // For now we only track anonymous mmap()s:
  if (should_track_memory()) {
    set_will_i_be_reentrant(1);
    add_allocation((size_t)result, size);
    set_will_i_be_reentrant(0);
  }
  return result;
}
#endif

#ifdef __linux__
// Make sure we expose jemalloc variant of malloc_usable_size(), in case someone
// actually uses it.
__attribute__((visibility("default"))) size_t
SYMBOL_PREFIX(malloc_usable_size)(void *ptr) {
  return REAL_IMPL(malloc_usable_size)(ptr);
}
#endif

// Argument for wrapper_pthread_start().
struct NewThreadArgs {
  void *callstack;
  void *(*start_routine)(void *);
  void *arg;
};

// Called during thread shutdown. Makes sure we don't call back into the Rust
// code, since that uses thread-local storage which will not be valid
// momentarily.
static void thread_shutdown_handler(void *arg) {
  set_will_i_be_reentrant(1);
}

// Called as starting function for new threads. Sets callstack, then calls the
// real starting function.
static void *wrapper_pthread_start(void *nta) {
  struct NewThreadArgs *args = (struct NewThreadArgs *)nta;
  void* result = NULL;
  set_will_i_be_reentrant(1);
  pymemprofile_set_current_callstack(args->callstack);
  set_will_i_be_reentrant(0);
  void *(*start_routine)(void *) = args->start_routine;
  void *arg = args->arg;
  REAL_IMPL(free)(args);

  // Register shutdown handler:
  pthread_cleanup_push(thread_shutdown_handler, NULL);
  // Run the underlying thread code:
  result = start_routine(arg);
  pthread_cleanup_pop(1);
  return result;
}

// Override pthread_create so that new threads copy the current thread's Python
// callstack.
__attribute__((visibility("default"))) int
SYMBOL_PREFIX(pthread_create)(pthread_t *thread, const pthread_attr_t *attr,
                              void *(*start_routine)(void *), void *arg) {
  if (!likely(initialized) || am_i_reentrant()) {
    return underlying_real_pthread_create(thread, attr, start_routine, arg);
  }
  set_will_i_be_reentrant(1);
  struct NewThreadArgs *wrapper_args =
      REAL_IMPL(malloc)(sizeof(struct NewThreadArgs));
  wrapper_args->callstack = pymemprofile_get_current_callstack();
  wrapper_args->start_routine = start_routine;
  wrapper_args->arg = arg;
  int result = underlying_real_pthread_create(
      thread, attr, &wrapper_pthread_start, (void *)wrapper_args);
  set_will_i_be_reentrant(0);
  return result;
}

#ifdef __APPLE__
DYLD_INTERPOSE(SYMBOL_PREFIX(malloc), malloc)
DYLD_INTERPOSE(SYMBOL_PREFIX(calloc), calloc)
DYLD_INTERPOSE(SYMBOL_PREFIX(realloc), realloc)
DYLD_INTERPOSE(SYMBOL_PREFIX(free), free)
DYLD_INTERPOSE(SYMBOL_PREFIX(mmap), mmap)
DYLD_INTERPOSE(SYMBOL_PREFIX(munmap), munmap)
// Old macOS ABI that Conda uses doesn't support aligned_alloc().
#  ifndef FIL_SKIP_ALIGNED_ALLOC
DYLD_INTERPOSE(SYMBOL_PREFIX(aligned_alloc), aligned_alloc)
#  endif
DYLD_INTERPOSE(SYMBOL_PREFIX(posix_memalign), posix_memalign)
DYLD_INTERPOSE(SYMBOL_PREFIX(pthread_create), pthread_create)
#endif<|MERGE_RESOLUTION|>--- conflicted
+++ resolved
@@ -148,7 +148,8 @@
                                     uint16_t line_number);
 extern void pymemprofile_finish_call();
 extern void pymemprofile_new_line_number(uint16_t line_number);
-extern void pymemprofile_start_tracking(const char *path);
+extern void pymemprofile_reset(const char *path);
+extern void pymemprofile_start_tracking();
 extern void pymemprofile_stop_tracking();
 extern void pymemprofile_dump_peak_to_flamegraph(const char *path);
 extern void pymemprofile_add_allocation(size_t address, size_t length,
@@ -239,21 +240,20 @@
 
 /// Start memory tracing.
 __attribute__((visibility("default"))) void
-<<<<<<< HEAD
-fil_start_tracking(const char *default_path) {
-=======
-fil_start_tracing() {
-  tracking_allocations = 1;
+fil_start_tracking() {
+  set_will_i_be_reentrant(1);
+  pymemprofile_start_tracking();
+  set_will_i_be_reentrant(0);
 }
 
 /// Clear previous allocations;
 __attribute__((visibility("default"))) void
 fil_reset(const char *default_path) {
->>>>>>> be580f71
-  set_will_i_be_reentrant(1);
-  pymemprofile_start_tracking(default_path);
+  set_will_i_be_reentrant(1);
+  pymemprofile_reset(default_path);
   set_will_i_be_reentrant(0);
 }
+
 
 /// End memory tracing.
 __attribute__((visibility("default"))) void fil_stop_tracking() {

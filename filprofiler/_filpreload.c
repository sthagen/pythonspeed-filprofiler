--- conflicted
+++ resolved
@@ -392,17 +392,10 @@
   // existing but Fil thinking it's gone. However, at that point Fil will then
   // exit with OOM report, so... not the end of the world, and unlikely in
   // practice.
-  if (should_track_memory()) {
+  if (should_track_memory() && ((size_t)addr != 0)) {
     set_will_i_be_reentrant(1);
     // Sometimes you'll get same address, so if we did add first and then
     // removed, it would remove the entry erroneously.
-<<<<<<< HEAD
-    //
-    // Sometimes address is 0, in which case this is equivalent to malloc().
-    if ((size_t)addr != 0) {
-      pymemprofile_free_allocation((size_t)addr);
-    }
-=======
     pymemprofile_free_allocation((size_t)addr);
     set_will_i_be_reentrant(0);
   }
@@ -411,7 +404,6 @@
   maybe_restore_reentrant_linux(currently_reentrant);
   if (should_track_memory()) {
     set_will_i_be_reentrant(1);
->>>>>>> 9b998e5e
     add_allocation((size_t)result, size);
     set_will_i_be_reentrant(0);
   }

--- conflicted
+++ resolved
@@ -12,34 +12,8 @@
 use std::path::Path;
 use std::sync::Mutex;
 
-<<<<<<< HEAD
 /// A Rust-y wrapper for a PyCodeObject*, passed in as a usize.
 #[derive(Clone, Debug, PartialEq, Copy)]
-=======
-/// A function location provided by the C code. Matches struct in _filpreload.c.
-#[repr(C)]
-pub struct FunctionLocation {
-    filename: *const u8,
-    filename_length: isize,
-    function_name: *const u8,
-    function_name_length: isize,
-}
-
-impl FunctionLocation {
-    #[cfg(test)]
-    fn from_strings(filename: &str, function_name: &str) -> Self {
-        FunctionLocation {
-            filename: filename.as_ptr(),
-            filename_length: filename.len() as isize,
-            function_name: function_name.as_ptr(),
-            function_name_length: function_name.len() as isize,
-        }
-    }
-}
-
-/// A Rust-y wrapper for FunctionLocation
-#[derive(Clone, Debug, PartialEq, Eq, Copy, Hash)]
->>>>>>> 8b93d432
 pub struct FunctionId {
     function_id: usize,
 }

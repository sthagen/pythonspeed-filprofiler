--- conflicted
+++ resolved
@@ -18,11 +18,7 @@
 features = []
 
 [dependencies.pyo3]
-<<<<<<< HEAD
-git = "https://github.com/pyo3/pyo3"
-=======
 version = "0.17"
->>>>>>> 342fe780
 default-features = false
 
 [build-dependencies]
